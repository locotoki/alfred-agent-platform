--- conflicted
+++ resolved
@@ -1,64 +1,5 @@
 version: '3.8'
 services:
-  alfred-bot:
-    image: python:3.11-slim
-    working_dir: /app
-    command: >
-      bash -c "pip install flask werkzeug==2.0.3 slack-sdk redis requests && mkdir -p /app/src && cp /app_host/slack-bot/src/app.py /app/src/ && python -m src.app"
-
-    ports:
-      - "8011:8011"
-    environment:
-      - PORT=8011
-      - REDIS_URL=redis://redis:6379
-      - SUPABASE_URL=${SUPABASE_URL}
-      - SUPABASE_KEY=${SUPABASE_KEY}
-      - SLACK_BOT_TOKEN=${SLACK_BOT_TOKEN}
-      - SLACK_SIGNING_SECRET=${SLACK_SIGNING_SECRET}
-      - SLACK_APP_TOKEN=${SLACK_APP_TOKEN}
-      - ENVIRONMENT=${ENVIRONMENT:-development}
-      - DEBUG=${DEBUG:-true}
-    volumes:
-      - ./:/app_host
-    depends_on:
-      - redis
-      - supabase
-  alfred-orchestrator:
-    image: node:18-alpine
-    working_dir: /app
-    command: >
-      sh -c "mkdir -p /app/src && cp /app_host/mission-control/src/index.js /app/src/ && npm init -y && npm install express cors && node src/index.js"
-
-    ports:
-      - "8012:8012"
-    environment:
-      - PORT=8012
-      - REDIS_URL=redis://redis:6379
-      - SUPABASE_URL=${SUPABASE_URL}
-      - SUPABASE_KEY=${SUPABASE_KEY}
-    volumes:
-      - ./:/app_host
-    depends_on:
-      - redis
-      - supabase
-  rag-gateway:
-    image: python:3.11-slim
-    working_dir: /app
-    command: >
-      bash -c "pip install flask werkzeug==2.0.3 redis openai requests && mkdir -p /app/src && cp /app_host/rag-gateway/src/app.py /app/src/ && python -m src.app"
-
-    ports:
-      - "8013:8013"
-    environment:
-      - PORT=8013
-      - REDIS_URL=redis://redis:6379
-      - OPENAI_API_KEY=${OPENAI_API_KEY}
-      - ENVIRONMENT=${ENVIRONMENT:-development}
-      - DEBUG=${DEBUG:-true}
-    volumes:
-      - ./:/app_host
-    depends_on:
-      - redis
   whatsapp-adapter:
     build:
       context: services/whatsapp-adapter
@@ -153,22 +94,6 @@
       - POSTGRES_DB=postgres
     volumes:
       - supabase-data:/var/lib/postgresql/data
-<<<<<<< HEAD
-  db-auth:
-    image: supabase/gotrue:v2.143.0
-    environment:
-      GOTRUE_DB_DATABASE_URL: postgres://postgres:5a2953e749c7af6d0eacad8977830118@db-postgres:5432/postgres?sslmode=disable&search_path=auth
-  db-api:
-    image: postgrest/postgrest:v11.2.0
-    environment:
-      PGRST_DB_URI: postgres://postgres:5a2953e749c7af6d0eacad8977830118@db-postgres:5432/postgres?sslmode=disable
-      PGRST_JWT_SECRET: c92e5a65be174deb6fc58fdbfb75ea022492a497216092f12630650a67f3e90b
-  ui-chat:
-    environment:
-      UI_BACKEND_URL: http://localhost:8502/query
-      UI_WS_URL: ws://localhost:8502/query
-=======
->>>>>>> 31094ec2
 volumes:
   redis-data:
   kafka-data:
