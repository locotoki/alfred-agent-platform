name: perf-run
on:
  issue_comment:
    types: [created]
jobs:
  perf:
    if: contains(github.event.comment.body, '/perf-run')
    runs-on: ubuntu-latest
    env:
      QPS: 10
      DURATION: 60
    steps:
      - uses: actions/checkout@v4
      - name: Parse comment for overrides
        id: parse
        run: |
          echo "::set-output name=ARGS::${{ github.event.comment.body }}"
      - name: Build required images
        run: |
          docker compose -f docker-compose.yml build agent-core
      - name: Compose stack
        run: |
<<<<<<< HEAD
          docker compose -f .devcontainer/docker-compose.yml up -d db-postgres redis minio agent-core
      - name: Wait for retrieval endpoint (max 60 s)
        run: |
          for i in {1..60}; do
            if curl -s http://agent-core:8080/v1/healthz | grep -q '"ok":true'; then
=======
          docker compose -f docker-compose.yml up -d db-postgres redis agent-core
      - name: Wait for retrieval endpoint (max 60 s)
        run: |
          for i in {1..60}; do
            if curl -s http://localhost:8011/v1/healthz | grep -q '"ok":true'; then
>>>>>>> 245f7676
              echo "server healthy"; break; fi; sleep 1; done
      - name: Ingest docs
        run: docker compose exec agent-core alfred ingest ./docs/**/*.md --batch 64
      - name: Run harness
        run: |
          python perf/harness_scaffold.py ${{ steps.parse.outputs.ARGS }} | tee harness.out
      - name: Upload artefact
        uses: actions/upload-artifact@v4
        with:
          name: harness-out
          path: harness.out<|MERGE_RESOLUTION|>--- conflicted
+++ resolved
@@ -20,19 +20,11 @@
           docker compose -f docker-compose.yml build agent-core
       - name: Compose stack
         run: |
-<<<<<<< HEAD
-          docker compose -f .devcontainer/docker-compose.yml up -d db-postgres redis minio agent-core
-      - name: Wait for retrieval endpoint (max 60 s)
-        run: |
-          for i in {1..60}; do
-            if curl -s http://agent-core:8080/v1/healthz | grep -q '"ok":true'; then
-=======
           docker compose -f docker-compose.yml up -d db-postgres redis agent-core
       - name: Wait for retrieval endpoint (max 60 s)
         run: |
           for i in {1..60}; do
             if curl -s http://localhost:8011/v1/healthz | grep -q '"ok":true'; then
->>>>>>> 245f7676
               echo "server healthy"; break; fi; sleep 1; done
       - name: Ingest docs
         run: docker compose exec agent-core alfred ingest ./docs/**/*.md --batch 64
