## [Unreleased]

### Added
- ML-based noise ranking to reduce alert volume by 30%+ (Sprint 3)
- Custom grouping rules DSL for service-specific configurations
- Feedback loop UI for user input on alert relevance
- Alert snooze API with Redis TTL support
- Comprehensive benchmark suite for ranker performance

### Changed
- Enhanced grouping algorithm with ML similarity scoring
- Established repository-wide Black and isort formatting baseline (ops/black-baseline-fix)
- Fixed PostgreSQL version to v15 to match data directory format (fix/sc-180-postgres-version)
- Fixed Grafana datasource configuration to avoid multiple default datasources (fix/sc-181-grafana-datasource)
- Fixed docker-compose generation script to handle environment variables properly (fix/sc-182-compose-generator)
<<<<<<< HEAD
=======
- Fixed jq parsing in health check scripts (fix/health-check-jq)
>>>>>>> 2ededd50

### Documentation
- Added comprehensive noise reduction guide in docs/dev/
- Documented custom rules YAML format and examples
- Added local PostgreSQL upgrade guide (docs/local/pg_upgrade.md)

## [v0.2.0-alpha] - 2025-05-19

### Added
- Containerized Slack adapter service with health checks (PR #169)
  - Dockerfile, docker-compose integration, and smoke test script
  - `/healthz` endpoint returning service status
- IntentRouter ↔ Orchestrator integration (PR #170)
  - AgentOrchestrator class with router integration
  - Special handling for unknown_intent without LLM usage
  - Prometheus metrics tracking (alfred_orchestrator_route_total)
- Grafana dashboard for LLM cost monitoring (PR #171)
  - Token consumption rate visualization
  - Monthly cost projection
  - Volume by intent type
  - Token usage trends over time

### Developer Experience
- Streamlined containerization with Makefile targets
- Comprehensive unit tests for orchestrator functionality
- Auto-provisioning for Grafana dashboards

## [0.9.0] - 2025-05-24

### Added
- Alert grouping feature enabled 100% in production (PR #100, #113)
  - Advanced similarity algorithms (Jaccard + Levenshtein)
  - Manual merge/unmerge UI controls
  - Comprehensive Grafana dashboards
  - Successful canary rollout (5% → 25% → 100%)
  - Feature flag removed after stable deployment

### Performance
- P95 latency: 129ms (target < 150ms)
- Error rate: 0.3% (target < 0.5%)
- Noise reduction: 42%
- Zero rollbacks during deployment

<<<<<<< HEAD
=======
## [0.8.4] - 2025-05-17

### Added
- Alert Explanation Agent for Phase 8.2
- `/diag explain` command for alert explanations
- LangChain integration for AI-powered explanations
- Slack release notifications via webhook
- GitHub Actions workflow for automated release announcements

### Fixed
- Type checking errors in diagnostics bot
- Test fixture paths and schemas
- Trivy security scan warnings
- Release notification script (now sends actual messages)

### Changed
- Updated git tags from v0.8.4-pre to v0.8.4
- Enhanced release workflow with version tagging
## [0.8.3-pre] - 2025-05-17

### Added
- Alert enrichment with runtime metadata (PR #73)
- Slack diagnostics bot with /diag commands (PR #74)
- Docker deployment infrastructure for diagnostics bot (PR #75)
- Containment fixes for pre-existing CI issues

### Changed
- Scoped mypy checks to alfred.* and scripts.* modules only
- Marked financial_tax tests as xfail pending fixes
- Updated docker-compose plugin installation for CI

### Fixed
- Import sorting issues in financial_tax agent
- Docker build compatibility with Poetry requirements
- Black formatting in various modules

### Technical Debt
- Legacy MyPy coverage needs expansion (#76)
- Financial-tax agent tests need LangChain upgrade (#77)
- Storage-proxy-simple image missing for integration tests (#78)

## [0.8.2] - 2025-05-17

### Added
- Strict mypy type checking across all alfred.* modules
- Protocol interfaces for dependency inversion
- CI integration with mypy --strict enforcement
- Type hints for __all__ exports in alfred packages

### Fixed
- LangChain API compatibility (arun vs ainvoke)
- Pre-existing CI test failures
- Type errors in alfred.* namespace modules

### Changed
- Enhanced CI pipeline with dedicated type checking step
- Updated pytest markers and async test patterns

# Changelog

All notable changes to this project will be documented in this file.

The format is based on [Keep a Changelog](https://keepachangelog.com/en/1.0.0/),
and this project adheres to [Semantic Versioning](https://semver.org/spec/v2.0.0.html).

## [v0.8.1] - 2025-05-17
- Metrics /health robustness; 0 % 5xx in soak

### Fixed
- DB metrics service /health endpoint error handling to eliminate HTTP 500 responses
- Improved exception handling for dependency failures
- Added DEBUG_MODE environment variable for enhanced troubleshooting

### Changed
- Health check now returns 503 (Service Unavailable) instead of 500 for dependency failures
- Enhanced error logging with traceback support when DEBUG_MODE is enabled

### Performance
- No performance degradation observed
- 99.8% reduction in error rate compared to v0.8.0
- Zero pod restarts during 24-hour soak test

## [v0.8.0] - 2025-05-16

### Added
- CrewAI integration with Google A2A Authentication
- Slack MCP Gateway service
- Phase 7C production capabilities

### Changed
- Enhanced monitoring and alerting
- Improved error handling across services
- Updated documentation for production deployment

### Security
- Google Workload Identity integration
- Enhanced authentication mechanisms- **v0.8.4-pre** – adds Alert Explanation Agent (Phase 8.2)<|MERGE_RESOLUTION|>--- conflicted
+++ resolved
@@ -13,10 +13,7 @@
 - Fixed PostgreSQL version to v15 to match data directory format (fix/sc-180-postgres-version)
 - Fixed Grafana datasource configuration to avoid multiple default datasources (fix/sc-181-grafana-datasource)
 - Fixed docker-compose generation script to handle environment variables properly (fix/sc-182-compose-generator)
-<<<<<<< HEAD
-=======
 - Fixed jq parsing in health check scripts (fix/health-check-jq)
->>>>>>> 2ededd50
 
 ### Documentation
 - Added comprehensive noise reduction guide in docs/dev/
@@ -60,8 +57,6 @@
 - Noise reduction: 42%
 - Zero rollbacks during deployment
 
-<<<<<<< HEAD
-=======
 ## [0.8.4] - 2025-05-17
 
 ### Added
